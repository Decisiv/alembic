## Dependencies

Themes are written using Sass to keep things modular and reduce the need for repeated selectors across files. Make sure that you have the reveal.js development environment including the Grunt dependencies installed before proceding: https://github.com/hakimel/reveal.js#full-setup

## Creating a Theme

To create your own theme, start by duplicating any ```.scss``` file in [/css/theme/source](https://github.com/hakimel/reveal.js/blob/master/css/theme/source) and adding it to the compilation list in the [Gruntfile](https://github.com/hakimel/reveal.js/blob/master/Gruntfile.js).

Each theme file does four things in the following order:

1. **Include [/css/theme/template/mixins.scss](https://github.com/hakimel/reveal.js/blob/master/css/theme/template/mixins.scss)**
Shared utility functions.

2. **Include [/css/theme/template/settings.scss](https://github.com/hakimel/reveal.js/blob/master/css/theme/template/settings.scss)**
Declares a set of custom variables that the template file (step 4) expects. Can be overridden in step 3.

3. **Override**
This is where you override the default theme. Either by specifying variables (see [settings.scss](https://github.com/hakimel/reveal.js/blob/master/css/theme/template/settings.scss) for reference) or by adding any selectors and styles you please.

<<<<<<< HEAD
4. **Run `css-grunt themes`**
This will compile your theme CSS. It's now ready to use.
=======
When you are done, run `grunt css-themes` to compile the Sass file to CSS and you are ready to use your new theme.
>>>>>>> ce8ea843
<|MERGE_RESOLUTION|>--- conflicted
+++ resolved
@@ -17,9 +17,7 @@
 3. **Override**
 This is where you override the default theme. Either by specifying variables (see [settings.scss](https://github.com/hakimel/reveal.js/blob/master/css/theme/template/settings.scss) for reference) or by adding any selectors and styles you please.
 
-<<<<<<< HEAD
-4. **Run `css-grunt themes`**
-This will compile your theme CSS. It's now ready to use.
-=======
-When you are done, run `grunt css-themes` to compile the Sass file to CSS and you are ready to use your new theme.
->>>>>>> ce8ea843
+4. **Include [/css/theme/template/theme.scss](https://github.com/hakimel/reveal.js/blob/master/css/theme/template/theme.scss)**
+The template theme file which will generate final CSS output based on the currently defined variables.
+
+When you are done, run `grunt css-themes` to compile the Sass file to CSS and you are ready to use your new theme.