<!-- START doctoc generated TOC please keep comment here to allow auto update -->
<!-- DON'T EDIT THIS SECTION, INSTEAD RE-RUN doctoc TO UPDATE -->
**Table of Contents**  *generated with [DocToc](https://github.com/thlorenz/doctoc)*

- [Changelog](#changelog)
  - [v3.4.1](#v341)
    - [Bug Fixes](#bug-fixes)
  - [v3.4.0](#v340)
    - [Enhancements](#enhancements)
    - [Bug Fixes](#bug-fixes-1)
  - [v3.3.0](#v330)
    - [Enhancements](#enhancements-1)
    - [Bug Fixes](#bug-fixes-2)
  - [v3.2.0](#v320)
    - [Enhancements](#enhancements-2)
    - [Bug Fixes](#bug-fixes-3)
  - [v3.1.1](#v311)
    - [Bug Fixes](#bug-fixes-4)
  - [v3.1.0](#v310)
    - [Enhancements](#enhancements-3)
    - [Bug Fixes](#bug-fixes-5)
  - [v3.0.0](#v300)
    - [Enhancements](#enhancements-4)
    - [Bug Fixes](#bug-fixes-6)
    - [Incompatible Changes](#incompatible-changes)
  - [v2.4.0](#v240)
    - [Enhancements](#enhancements-5)
  - [v2.3.0](#v230)
    - [Enhancements](#enhancements-6)
    - [Bug Fixes](#bug-fixes-7)
  - [v2.2.0](#v220)
    - [Enhancements](#enhancements-7)
  - [v2.1.1](#v211)
    - [Bug Fixes](#bug-fixes-8)
  - [v2.1.0](#v210)
    - [Enhancements](#enhancements-8)
    - [Bug Fixes](#bug-fixes-9)
  - [v2.0.1](#v201)
    - [Bug Fixes](#bug-fixes-10)
  - [v2.0.0](#v200)
    - [Enhancements](#enhancements-9)
    - [Bug Fixes](#bug-fixes-11)
    - [Incompatible Changes](#incompatible-changes-1)
  - [v1.0.0](#v100)
    - [Enhancements](#enhancements-10)
    - [Incompatible Changes](#incompatible-changes-2)

<!-- END doctoc generated TOC please keep comment here to allow auto update -->

# Changelog

## v3.4.1
<<<<<<< HEAD

### Bug Fixes
* [#51](https://github.com/C-S-D/alembic/pull/51) - Instead of converting only the errors in the top level `changeset` passed to `Alembic.Document.from_ecto_changeset/2`, use the `Ecto`-recommended `Ecto.Changeset.traverse_errors/2` to walk the nested changeset errors and lift them up so that they appears as `Alembic.Error.t`s in the `Alembic.Document.t` `errors`. - [@KronicDeth](https://github.com/KronicDeth)
=======
* [#52](https://github.com/C-S-D/alembic/pull/52) - [@KronicDeth](https://github.com/KronicDeth)
  * Remove references to `(InterpreterServer.)Api` that were leftover from when `Alembic` was open-sourced and extracted from `interpreter-server`.
    * Replace references to `Api.json_pointer` with `Alembic.json_pointer` as they couldn't be resolved and triggered an `Unknown Type: Elixir.Api.json_pointer` when dialyzer is used in dependent projects.
>>>>>>> 9963a72a

## v3.4.0

### Enhancements
* [#44](https://github.com/C-S-D/alembic/pull/44) - [@KronicDeth](https://github.com/KronicDeth)
  * `Alembic.Document.from_ecto_changeset/2` converts the `errors` in `ecto_changeset` to `Alembic.Error.t` in a single `Alembic.Document.t`.  Bypasses a [bug in `JaSerializer`](https://github.com/vt-elixir/ja_serializer/blob/b5d9f1da736c3a9c6b42da34d35dafb7ce93879e/lib/ja_serializer/ecto_error_serializer.ex#L73-L81) where it assumes all fields that don't end in `_id` are attribute names, which leads to association names (as opposed to their foreign key) being put under `/data/attributes`.  `Alembic.Document.from_ecto_changeset` reflects on the `Ecto.Changeset.t` `data` struct module to get the `__schema__/1` information from the `Ecto.Schema.t`.  It also assumes that if the field maps to no known attribute, association or foreign key, then the error should not have an `Alembic.Source.t` instead of defaulting to `/data/attributes`.
  * Update `circle.yml`
      * Erlang `19.3`
      * Elixir `1.4.2`
* [#45](https://github.com/C-S-D/alembic/pull/45) - [@KronicDeth](https://github.com/KronicDeth)
  * `Alembic.Pagination.Page.count` calculates the number of pages given the page `size` and the `total_size` of resources to be paginated.
  * `Alembic.Pagination.Page.first` returns the `Alembic.Pagination.Page.t` for the `first` for `Alembic.Pagination.t` given any page and the page count.
  * `Alembic.Pagination.Page.last` is the last page for `Alembic.Pagination.t` given any page and the page count.
  * `Alembic.Pagination.Page.next` is the next page after the current `page`.  If `page` `number` matches `count`, then it must be the last page and so next will be `nil`.
  * `Alembic.Paginaton.Page.previous` is the previous page to the current `page`.  If the `page` `number` is `1`, then it is the first page, and the previous page is `nil`.
  * `Alembic.Pagination.Page.to_pagination` takes the current `page` and the `total_size` of resources to paginated and produces the `Alembic.Pagination` with `first`, `last`, `next`, and
  `previous` around that `page`.  If `page` `number` is greater than the calculated page count `{:error, Alembic.Document.t}` is returned instead of `{:ok, Alembic.Pagination.t}`.
  * `Alembic.FromJson.integer_from_json`
  * `Alembic.FromJson.integer_to_positive_integer` takes an integer and returns it if positive, otherwise returns error `Document` if `0` or below.
  * `Alembic.Pagination.Page.from_params` parses param format with quoted integer page number and size or JSON format with integer page number and size.
  * Allow pagination opt-out with `%{"page" => nil}`.  `Alembic.Pagination.Page.from_params(%{"page" => nil})` will return `{:ok, :all}` while no `"page"` param will return `{:ok, nil}`.
  * Update dependencies
    * Update `ex_doc` to `0.16.1`
    * Update `excoveralls` to `0.7.0`
    * Update `credo` to `0.8.1`
* [#46](https://github.com/C-S-D/alembic/pull/46) - Use IntelliJ Elixir formatter for make the formatting consistent - [@KronicDeth](https://github.com/KronicDeth)
* [#47](https://github.com/C-S-D/alembic/pull/47) - [@KronicDeth](https://github.com/KronicDeth)
  * Convert to CircleCI 2.0
    * Turn on workflows, so that `build`, which includes `mix deps.get` and `mix compile` is a dependency of all, but `mix dialyze`, `mix docs`, `mix inch.report`, and `mix coveralls.circleci` can run in parallel after it.
* [#48](https://github.com/C-S-D/alembic/pull/48) - Wrap `}` after wrapped keys - [@KronicDeth](https://github.com/KronicDeth)
* [#49](https://github.com/C-S-D/alembic/pull/49)
    * Support `many_to_many` associations in `Alembic.ToEctoSchema.to_ecto_schema/2` - [@jeffutter](https://github.com/jeffutter)
    * `Alembic.ToEctoSchema.to_ecto_schema/2` `doctest`s - [@KronicDeth](https:/github.com/KronicDeth)
      * Increase code coverage to 95.5%
      * Cover new `many_to_many` support
    * Update dependencies - [@KronicDeth](https:/github.com/KronicDeth)
      * `credo` `0.8.5`
      * `ecto` `2.1.6`
      * `ex_doc` `0.16.2`
      * `excoveralls` `0.7.2`

### Bug Fixes
* [#45](https://github.com/C-S-D/alembic/pull/45) - [@KronicDeth](https://github.com/KronicDeth)
  * Allow `next` and `previous` to be `nil` in `Pagination.t` `@type` since they were already allowed to be `nil` in use for the last and first page, respectively.
  * `Alembic.Pagination.Page` `number` is `pos_integer` because `non_neg_integer` allows 0, but that's not valid because `number` is 1-based, not 0-based.
  * Remove extra blank lines from `@doc`s
  * Switch to github version of `earmark` to get bug fix in pragdave/earmark#144.
  * Remove spaces inside `{ }`.

## v3.3.0

### Enhancements
* [#44](https://github.com/C-S-D/alembic/pull/44) - [@KronicDeth](https://github.com/KronicDeth)
  * `Alembic.Document.from_ecto_changeset/2` converts the `errors` in `ecto_changeset` to `Alembic.Error.t` in a single `Alembic.Document.t`.  Bypasses a [bug in `JaSerializer`](https://github.com/vt-elixir/ja_serializer/blob/b5d9f1da736c3a9c6b42da34d35dafb7ce93879e/lib/ja_serializer/ecto_error_serializer.ex#L73-L81) where it assumes all fields that don't end in `_id` are attribute names, which leads to association names (as opposed to their foreign key) being put under `/data/attributes`.  `Alembic.Document.from_ecto_changeset` reflects on the `Ecto.Changeset.t` `data` struct module to get the `__schema__/1` information from the `Ecto.Schema.t`.  It also assumes that if the field maps to no known attribute, association or foreign key, then the error should not have an `Alembic.Source.t` instead of defaulting to `/data/attributes`.
  * Update `circle.yml`
    * Erlang `19.3`
    * Elixir `1.4.1`

### Bug Fixes
* [#43](https://github.com/C-S-D/alembic/pull/43) - [@KronicDeth](https://github.com/KronicDeth)
  * Allow `Alembic.Error.t` `source` to be `nil`
  * Lower minimum coverage because coverage number varies from run to run.

## v3.2.0

### Enhancements
* [#42](https://github.com/C-S-D/alembic/pull/42) - [@KronicDeth](https://github.com/KronicDeth)
  * Switch from `coverex` to `excoveralls`, so coverage data can be published to Coveralls.io.
  * Update dependencies
    * `ex_doc` to `0.15.1`
    * `inch_ex` to `0.5.6`
    *  `ecto` to `2.1.4`
    * `junit_formatter` to `1.3.0`
    * `credo` to `0.7.3`
  * Allow `poison` to include `~> 3.0`

### Bug Fixes
* [#42](https://github.com/C-S-D/alembic/pull/42) - [@KronicDeth](https://github.com/KronicDeth)
  * Fix Elixir 1.4 warnings

## v3.1.1

### Bug Fixes
* [#41](https://github.com/C-S-D/alembic/pull/41) - [@KronicDeth](https://github.com/KronicDeth)
  * Allow `atom` for `Alembic.Error.t` `:meta` value as `atom` is used for `"action"` and `"sender"` values in error templates.
  * `Alembic.Source.t` needs to be clarified to show that either the `:parameter` is a `String.t` and `:pointer` is `nil` OR `:parameter` is `nil` and `:pointer` is a JSON pointer.

## v3.1.0

### Enhancements
* [#40](https://github.com/C-S-D/alembic/pull/40) - `Alembic.Fetch.from_params`, in addition to parsing out the includes will not also parse out the sorts in the `"sort"` parameter using `Alembic.Fetch.Sorts.from_params`.  To transform the `Alembic.Fetch.Sorts.t` back to the string format in `"sort"`, you can use `Alembic.Fetch.Sorts.to_string/1`. - [@KronicDeth](https://github.com/KronicDeth)

### Bug Fixes
* [#40](https://github.com/C-S-D/alembic/pull/40) - Change `:include` to `:includes` in the `@typedoc` for `Alembic.Fetch.t` - [@KronicDeth](https://github.com/KronicDeth)

## v3.0.0

### Enhancements

* [#39](https://github.com/C-S-D/alembic/pull/39) - [@KronicDeth](https://github.com/KronicDeth)
  * Update dependencies
    * `credo` to `0.5.2`
    * `ex_doc` to `0.14.3`
    * `inch_ex` to `0.5.5`
    * `junit_formatter` to `1.1.0`
  * Build with Erlang 19.1 and Elixir 1.3.4 on CircleCI.

### Bug Fixes
* [#39](https://github.com/C-S-D/alembic/pull/39) - [@KronicDeth](https://github.com/KronicDeth)
  * Ecto 2.1 makes the warning about `cast/4` instead of `cast/3` noisy, but Ecto 1.X had the opposite warning to use `cast/4` instead of `cast/3`, so use `cast/3`.
  * Fix all Erlang 19.1 dialyzer warnings.

### Incompatible Changes
* [#39](https://github.com/C-S-D/alembic/pull/39) - Drop Ecto 1.0 since Ecto 1.0's `cast/3` is different than Ecto 2.0's `cast/3.` - [@KronicDeth](https://github.com/KronicDeth)

## v2.4.0

### Enhancements
* [#38](https://github.com/C-S-D/alembic/pull/38) - CodeClimate just added credo support to their beta engines channel.  Running on CodeClimate will allow the credo tests to run in parallel with CircleCI, leading to faster overall build times. - [@KronicDeth](https://github.com/KronicDeth)

## v2.3.0

### Enhancements
* [#32](https://github.com/C-S-D/alembic/pull/32) - `Alembic.Pagination.to_links/2` allows converting `Alembic.Pagination.t` from `Alembic.Links.to_pagination` back to `Alembic.Links.t` with urls. - [@KronicDeth](https://github.com/KronicDeth)
* [#33](https://github.com/C-S-D/alembic/pull/33) - [@KronicDeth](https://github.com/KronicDeth)
  * Update `coverex` to `1.4.10`
  * Update `credo` to `0.4.11`
  * Update `ecto` to `2.0.5`
  * Update `hackney` to `1.6.1`
  * Update `httpoison` to `0.9.1`
  * Update `inch_ex` to `0.5.4`
  * Update `junit_formatter` to `1.1.0`
    * JUnit output location changed from `_build/test/test-junit-report.xml` to `_build/test/lib/alembic/test-junit-report.xml`

### Bug Fixes
* [#32](https://github.com/C-S-D/alembic/pull/32) - Fix `alias` that wasn't renamed - [@KronicDeth](https://github.com/KronicDeth)

## v2.2.0

### Enhancements
* [#31](https://github.com/C-S-D/alembic/pull/30) - [@KronicDeth](https://github.com/KronicDeth)
  - Update `ex_doc` to `0.12.0`
  - Update `credo` to `0.4.5`
  - Update `ecto` to `2.0.2`.  Compatibility range is changed from `~> 1.1` to `~> 1.1 or ~> 2.0`, so no incompatibility is introduced for runtime dependencies.

## v2.1.1

### Bug Fixes
* [#30](https://github.com/C-S-D/alembic/pull/30) - Elixir 1.3.0 compatibility - [@KronicDeth](https://github.com/KronicDeth)
  - Work-around [elixir-lang/elixir#4874)](https://github.com/elixir-lang/elixir/issues/4874) by aliasing `Alembic.Source` and using `Source.t` instead of `@for.t`.
  - Use Erlang 18.3 instead of Erlang 19.0 until dialyer bug (http://bugs.erlang.org/browse/ERL-177) is fixed.

## v2.1.0

### Enhancements
* [#27](https://github.com/C-S-D/alembic/pull/25) - Add more doctests to Alembic.ToParams.nested_to_foreign_keys - [@KronicDeth](https://github.com/KronicDeth)
  * `nil` for the nested parameters converts to a `nil` foreign key parameter
  * When the nested parameters are not even present, the foreign key won't be added
  *` has_many` nested params are unchanged

### Bug Fixes
* [#27](https://github.com/C-S-D/alembic/pull/25) - Convert `nil` nested params to `nil` foreign key - [@KronicDeth](https://github.com/KronicDeth)

## v2.0.1

### Bug Fixes
* [#25](https://github.com/C-S-D/alembic/pull/25) - Documentation formatting - [@KronicDeth](https://github.com/KronicDeth)
  * Wrong number of spaces and missing closing backquotes led to some doctests not being rendered correctly.
  * Fix docs for FromJson.from_json callback
    * Use `<name> :: <type>` format for parameters, so they don't appear as
  `arg0` and `arg1` in the generated docs.
    * Use those names in the Paramaters section and code block teh format of
    the error template.

## v2.0.0

### Enhancements
* [#10](https://github.com/C-S-D/alembic/pull/10) - `ToEctoSchema` and `ToParams` - [@KronicDeth](https://github.com/KronicDeth)
  * `Alembic.Document.to_params/1` takes an `Alembic.Document.t` and converts it to the params format used by `Ecto.Changset.cast/4`
  * `Alembic.Document.to_ecto_schema/2` takes an `Alembic.Document.t` and converts it to `Ecto.Schema` structs that an be used in the rest of an application.
* [#11](https://github.com/C-S-D/alembic/pull/11) - Parse include params - [@KronicDeth](https://github.com/KronicDeth)
  * `Alembic.Fetch.from_params` can extract and normalize params for controlling JSON API fetching into an `%Alembic.Fetch{}`.
  * `Alembic.Fetch.Includes.to_preloads` can convert the normalized includes to a list of preloads for `Ecto.Repo.preload` or `Ecto.Query.preload`.
  * `Alembic.Fetch.to_query` will add the preloads for `%Alembic.Fetch{}` includes to a query.
* [#12](https://github.com/C-S-D/alembic/pull/12) - Fetch.Include.preload and preload_by_include types - [@KronicDeth](https://github.com/KronicDeth)
  * Use `Fetch.Include.preload` and `preload_by_include types` types instead of generic `term` and `map`.
* [#14](https://github.com/C-S-D/alembic/pull/14) - Allow `jsonapi` field in `Document.t`, so that jsonapi can be set to `%{ "version" => "1.0" }` to match `JaSerializer` output. - [@KronicDeth](https://github.com/KronicDeth)
* [#15](https://github.com/C-S-D/alembic/pull/15) - `ToParams.nest_to_foreign_keys/2` converts nested parameters for `belongs_to` associations to a foreign key parameter. - [@KronicDeth](https://github.com/KronicDeth)
* [#16](https://github.com/C-S-D/alembic/pull/16) - Check for "Closing unclosed backquotes" from `mix docs` on CircleCI  - [@KronicDeth](https://github.com/KronicDeth)
* [#17](https://github.com/C-S-D/alembic/pull/17) - Pagination - [@KronicDeth](https://github.com/KronicDeth)
  * `Pagination.Page` can store the `page[number]` and `page[size]` from a `URI`.
  * `Link.to_page` can convert a URL to an `Pagination.Page`
  * `Pagination` can store the `first`, `last`, `next`, and `previous` `Pagination.Page`s
  * `Document.to_pagination` will extract the `first`, `last`, and `next`, and `previous` `Pagination.Page` from the `"first"`, `"last"`, `"next"`, and `"prev"` top-level `links`.  The `total_size` will be extracted from the top-level `meta` `"record_count"`.  This gives compatibility with the paged paginator in `JSONAPI::Resources` with `config.top_level_meta_include_record_count = true`.
* [#18](https://github.com/C-S-D/alembic/pull/18) - Document.error_status_consensus - [@KronicDeth](https://github.com/KronicDeth)
  * `Document.error_status_consensus(document :: Document.t) :: String.t` returns the consensus `Error.t` `status` for all the `errors` in the `document`.  If there are no errors or statuses, then it is `nil`; otherwise, the consensus is the status shared between all (non-`nil`) errors or the max 100s status.  For example, `"404"` and `"422"` would have a consensus of `"400"` because `400` covers both errors.  For `"404"` and `"500"` the consensus would be `"500"` because `"500"` is more serious than any 4XX error.
* [#20](https://github.com/C-S-D/alembic/pull/20) - Indirect relationships - [@KronicDeth](https://github.com/KronicDeth)
  * `ToEctoSchema.to_ecto_schema(params, module)` recursively converts nested params to the associated structs
  * `Fetch.Includes.to_string` will take a list of includes and convert it back to the common-separated string format used by JSONAPI query parameters.
* [#23](https://github.com/C-S-D/alembic/pull/23) - Allow Poison ~> 1.5 or ~> 2.0 - [@KronicDeth](https://github.com/KronicDeth)
  * Allow compatibility with projects that haven't upgraded to Poison 2.0. Nothing in the `Poison.Encoder` implementations is 2.0 specific, so allow both major versions.

### Bug Fixes
* [#10](https://github.com/C-S-D/alembic/pull/10) - `ToEctoSchema` and `ToParams` - [@KronicDeth](https://github.com/KronicDeth)
  * Use `Alembic.ResourceIdentifier.t` in `Alembic.Relationship.t` for `data`'s value type.
  * Use `Alembic.Meta.t` in `Alembic.Relationship.t` for `meta`'s value type.
* [#13](https://github.com/C-S-D/alembic/pull/13) - [@KronicDeth](https://github.com/KronicDeth)
  * Use `:unset` instead of `nil` for unset `%Alembic.Document{}` `data` as it was too difficult to properly infer when `nil` was unset and when it was a singleton that was not present.
  * `Alembic.Resource.to_params` now treats `nil` `%Alembic.Resource{}` `attributes` as `%{}` when building the params so invalid input from user does not cause an exception.
* [#14](https://github.com/C-S-D/alembic/pull/14) - Don't encode `ResourceIdentifier.meta` when it is `nil`, so that `"meta":null` doesn't occur in the encoded version. - [@KronicDeth](https://github.com/KronicDeth)
* [#16](https://github.com/C-S-D/alembic/pull/16) - Add missing backquotes - [@KronicDeth](https://github.com/KronicDeth)
* [#19](https://github.com/C-S-D/alembic/pull/19) - [@KronicDeth](https://github.com/KronicDeth)
  * `Resource.to_ecto_schema` now ignores relationships that don't map to known associations, which manifested as an `ArgumentError` to `String.to_existing_atom`.
  * `Resource.to_ecto_schema` only sets the foreign key when the relationship is present, which prevent running `nil.id`.
* [#20](https://github.com/C-S-D/alembic/pull/20) - Indirect relationships - [@KronicDeth](https://github.com/KronicDeth)
  * `to_params` and `to_ecto_schema` properly handles indirect relationships.
* [#21](https://github.com/C-S-D/alembic/pull/21) - Fix deprecation warnings for Ecto 1.1 - [@KronicDeth](https://github.com/KronicDeth)
  * Use `Ecto.Changeset.cast/4` instead of `cast/3` to eliminate deprecation warning.
* [#22](https://github.com/C-S-D/alembic/pull/22) - Represent no relationship data different than null data - [@KronicDeth](https://github.com/KronicDeth)
  * Like `Document`, `Relationship` needs to differentiate between `"data":null` in the JSON and no data key at all, so have `Relationship.t` default to `:unset` instead of `nil`, the same way `Document.t` works now.  This means adding a `Poison.Encoder` implementation to not encode the `:unset` and changing the `ToParams` behaviour to allow for an `{:error, :unset}` return that the `Relationship.to_params` can return when `data` is `:unset`, so that `Relationships.to_params` will skip including the output in the map of all relationship params.

### Incompatible Changes
* [#10](https://github.com/C-S-D/alembic/pull/10) - `ToEctoSchema` and `ToParams` - [@KronicDeth](https://github.com/KronicDeth)
  * Removed the `Alembic.Relationship.resource_identifier` type that was made obsolete by `Alembic.ResourceIdentifier.t`
  * Updating relations by nesting attributes is no longer supported as it is not supported in the JSONAPI spec.
* [#17](https://github.com/C-S-D/alembic/pull/17) - Make `Link.href_from_json` private as it should have alway been. - [@KronicDeth](https://github.com/KronicDeth)
* [#20](https://github.com/C-S-D/alembic/pull/20) - Indirect relationships - [@KronicDeth](https://github.com/KronicDeth)
  * `ToParams` behaviour now requires `to_params/3` in addition to `to_params/2`
  * Remove `to_ecto_schema/3` that are no longer called because of recursion in `ToEctoSchema.to_ecto_schema/2`
    * `Relationship`
    * `Relationships`
    * `ResourceIdentifier`
    * `ResourceLinkage`

## v1.0.0

### Enhancements
* [#1](https://github.com/C-S-D/alembic/pull/1) - [@KronicDeth](https://github.com/KronicDeth)
  * CircleCI build setup
  * JUnit formatter for CircleCI's test output parsing
* [#2](https://github.com/C-S-D/alembic/pull/2) - [@KronicDeth](https://github.com/KronicDeth)
  * `mix test --cover` with CoverEx
  * Archive coverage reports on CircleCI
* [#3](https://github.com/C-S-D/alembic/pull/3) - [@KronicDeth](https://github.com/KronicDeth)
  * Use `ex_doc` and `earmark` to generate documentation with `mix docs`
  * Use `mix inch (--pedantic)` to see coverage for documentation
* [#4](https://github.com/C-S-D/alembic/pull/4) - [@KronicDeth](https://github.com/KronicDeth)
  * Add repository to [hexfaktor](http://hexfaktor.org/), so that outdated hex dependencies are automatically notified through CI.
  * Add [hexfaktor](http://hexfaktor.org/) badge to [README.md](README.md)
* [#5](https://github.com/C-S-D/alembic/pull/5) - [@KronicDeth](https://github.com/KronicDeth)
  * Configure `mix credo` to run against `lib` and `test` to maintain consistency with Ruby projects that use `rubocop` on `lib` and `spec`.
  * Run `mix credo --strict` on CircleCI to check style and consistency in CI
* [#6](https://github.com/C-S-D/alembic/pull/6) - [@KronicDeth](https://github.com/KronicDeth)
  * Use [`dialyze`](https://github.com/fishcakez/dialyze) for dialyzer access with `mix dialyze`
* [#7](https://github.com/C-S-D/alembic/pull/7) - Validation and conversion of JSON API errors Documents - [@KronicDeth](https://github.com/KronicDeth)
  * JSON API errors documents can be validated and converted to `%Alembic.Document{}` using `Alembic.Document.from_json/2`.  Invalid documents return `{:error, %Alembic.Document{}}`.  The `%Alembic.Document{}` can be sent back to the sender, which can be validated on the other end using `from_json/2`.  Valid documents return `{:ok, %Alembic.Document{}}`.
* [#8](https://github.com/C-S-D/alembic/pull/8) - JSON API (non-errors) Documents - [@KronicDeth](https://github.com/KronicDeth)
  * `Alembic.ResourceIdentifier`
  * `Alembic.ResourceLinkage`
  * `Alembic.Relationship`
  * `Alembic.Relationships`
  * `Alembic.Resource`
  * `Alembic.Document` can parse `from_json`, represent, and encode with `Poison.encode` all document format, including `data` and `meta`, in addition to the prior support for `errors`
  * `assert_idempotent` is defined in a module, `Alembic.FromJsonCase` under `test/support`, so it's no longer necessary to run `mix test <file> test/interpreter_server/api/from_json_test.exs` to get access to `assert_idempotent` in `<file>`.

### Incompatible Changes
* [#8](https://github.com/C-S-D/alembic/pull/8) - JSON API (non-errors) Documents - [@KronicDeth](https://github.com/KronicDeth)
  * `Alembic.FromJsonTest.assert_idempotent` has moved to `Alembic.FromJsonCase`.<|MERGE_RESOLUTION|>--- conflicted
+++ resolved
@@ -50,15 +50,12 @@
 # Changelog
 
 ## v3.4.1
-<<<<<<< HEAD
 
 ### Bug Fixes
 * [#51](https://github.com/C-S-D/alembic/pull/51) - Instead of converting only the errors in the top level `changeset` passed to `Alembic.Document.from_ecto_changeset/2`, use the `Ecto`-recommended `Ecto.Changeset.traverse_errors/2` to walk the nested changeset errors and lift them up so that they appears as `Alembic.Error.t`s in the `Alembic.Document.t` `errors`. - [@KronicDeth](https://github.com/KronicDeth)
-=======
 * [#52](https://github.com/C-S-D/alembic/pull/52) - [@KronicDeth](https://github.com/KronicDeth)
   * Remove references to `(InterpreterServer.)Api` that were leftover from when `Alembic` was open-sourced and extracted from `interpreter-server`.
     * Replace references to `Api.json_pointer` with `Alembic.json_pointer` as they couldn't be resolved and triggered an `Unknown Type: Elixir.Api.json_pointer` when dialyzer is used in dependent projects.
->>>>>>> 9963a72a
 
 ## v3.4.0
 
