--- conflicted
+++ resolved
@@ -11,7 +11,7 @@
 - [Examples](https://github.com/hakimel/reveal.js/wiki/Example-Presentations): Presentations created with reveal.js, add your own!
 - [Browser Support](https://github.com/hakimel/reveal.js/wiki/Browser-Support): Explanation of browser support and fallbacks.
 
-## Slides
+## Online Editor
 
 Presentations are written using HTML or markdown but there's also an online editor for those of you who prefer a graphical interface. Give it a try at [http://slid.es](http://slid.es).
 
@@ -813,13 +813,8 @@
 2. Install [Grunt](http://gruntjs.com/getting-started#installing-the-cli)
 
 4. Clone the reveal.js repository
-<<<<<<< HEAD
 ```sh
-$ git clone git@github.com:hakimel/reveal.js.git
-=======
-```
 $ git clone https://github.com/hakimel/reveal.js.git
->>>>>>> 9da2921b
 ```
 
 5. Navigate to the reveal.js folder
